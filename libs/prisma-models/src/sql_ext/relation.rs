--- conflicted
+++ resolved
@@ -13,13 +13,8 @@
 }
 
 pub trait RelationFieldExt {
-<<<<<<< HEAD
-    fn opposite_columns(&self) -> Vec<Column<'static>>;
-    fn relation_columns(&self) -> Vec<Column<'static>>;
-=======
-    fn opposite_column(&self, alias: bool) -> Column<'static>;
-    fn relation_column(&self, alias: bool) -> Column<'static>;
->>>>>>> 58ba4855
+    fn opposite_columns(&self, alias: bool) -> Vec<Column<'static>>;
+    fn relation_columns(&self, alias: bool) -> Vec<Column<'static>>;
 }
 
 pub trait InlineRelationExt {
@@ -34,43 +29,29 @@
 }
 
 impl RelationFieldExt for RelationField {
-<<<<<<< HEAD
-    fn opposite_columns(&self) -> Vec<Column<'static>> {
-        match self.relation_side {
+    fn opposite_columns(&self, alias: bool) -> Vec<Column<'static>> {
+        let cols = match self.relation_side {
             RelationSide::A => self.relation().model_b_columns(),
             RelationSide::B => self.relation().model_a_columns(),
+        };
+
+        if alias && !self.relation_is_inlined_in_child() {
+            cols.into_iter().map(|col| col.table(Relation::TABLE_ALIAS)).collect()
+        } else {
+            cols
         }
     }
 
-    fn relation_columns(&self) -> Vec<Column<'static>> {
-        match self.relation_side {
+    fn relation_columns(&self, alias: bool) -> Vec<Column<'static>> {
+        let cols = match self.relation_side {
             RelationSide::A => self.relation().model_a_columns(),
             RelationSide::B => self.relation().model_b_columns(),
-=======
-    fn opposite_column(&self, alias: bool) -> Column<'static> {
-        let col = match self.relation_side {
-            RelationSide::A => self.relation().model_b_column(),
-            RelationSide::B => self.relation().model_a_column(),
         };
 
         if alias && !self.relation_is_inlined_in_child() {
-            col.table(Relation::TABLE_ALIAS)
+            cols.into_iter().map(|col| col.table(Relation::TABLE_ALIAS)).collect()
         } else {
-            col
-        }
-    }
-
-    fn relation_column(&self, alias: bool) -> Column<'static> {
-        let col = match self.relation_side {
-            RelationSide::A => self.relation().model_a_column(),
-            RelationSide::B => self.relation().model_b_column(),
-        };
-
-        if alias && !self.relation_is_inlined_in_child() {
-            col.table(Relation::TABLE_ALIAS)
-        } else {
-            col
->>>>>>> 58ba4855
+            cols
         }
     }
 }
