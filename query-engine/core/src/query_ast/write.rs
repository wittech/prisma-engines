--- conflicted
+++ resolved
@@ -13,14 +13,10 @@
     DeleteManyRecords(DeleteManyRecords),
     ConnectRecords(ConnectRecords),
     DisconnectRecords(DisconnectRecords),
-<<<<<<< HEAD
-=======
-    ResetData(ResetData),
     Raw {
         query: String,
         parameters: Vec<PrismaValue>,
     },
->>>>>>> 36b88f31
 }
 
 impl WriteQuery {
@@ -66,6 +62,10 @@
             Self::DeleteManyRecords(q) => false,
             Self::ConnectRecords(q) => false,
             Self::DisconnectRecords(q) => false,
+            Self::Raw {
+                query: _,
+                parameters: _,
+            } => unimplemented!(),
         }
     }
 
@@ -78,6 +78,10 @@
             Self::DeleteManyRecords(q) => Arc::clone(&q.model),
             Self::ConnectRecords(q) => q.relation_field.model(),
             Self::DisconnectRecords(q) => q.relation_field.model(),
+            Self::Raw {
+                query: _,
+                parameters: _,
+            } => unimplemented!(),
         }
     }
 }
@@ -118,11 +122,7 @@
             Self::DeleteManyRecords(q) => write!(f, "DeleteManyRecords: {}", q.model.name),
             Self::ConnectRecords(_) => write!(f, "ConnectRecords"),
             Self::DisconnectRecords(_) => write!(f, "DisconnectRecords"),
-<<<<<<< HEAD
-=======
-            Self::ResetData(_) => write!(f, "ResetData"),
             Self::Raw { query, parameters } => write!(f, "Raw: {} ({:?})", query, parameters),
->>>>>>> 36b88f31
         }
     }
 }
