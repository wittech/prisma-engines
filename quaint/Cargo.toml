--- conflicted
+++ resolved
@@ -97,13 +97,7 @@
 sqlformat = { version = "0.2.3", optional = true }
 uuid.workspace = true
 crosstarget-utils = { path = "../libs/crosstarget-utils" }
-<<<<<<< HEAD
-regex = { version = "1.10.2" }
-lazy_static = "1"
-lexical = "6.0.1"
-=======
 concat-idents = "1.1.5"
->>>>>>> 2c64fd33
 
 [dev-dependencies]
 once_cell = "1.3"
